--- conflicted
+++ resolved
@@ -148,27 +148,16 @@
                 # calculate new free energy
                 vfe = calc_free_energy(qs, prior, n_factors, likelihood)
 
-<<<<<<< HEAD
-            # print(f'VFE at iteration {curr_iter}: {vfe}\n')
-            # stopping condition - time derivative of free energy
-            dF = np.abs(prev_vfe - vfe)
-            prev_vfe = vfe
-=======
                 # print(f'VFE at iteration {curr_iter}: {vfe}\n')
                 # stopping condition - time derivative of free energy
                 dF = np.abs(prev_vfe - vfe)
                 prev_vfe = vfe
->>>>>>> 03846880
 
             curr_iter += 1
 
         return qs
 
-<<<<<<< HEAD
-def run_vanilla_fpi_factorized(A, obs, num_obs, num_states, mb_dict, prior=None, num_iter=10, dF=1.0, dF_tol=0.001):
-=======
 def run_vanilla_fpi_factorized(A, obs, num_obs, num_states, mb_dict, prior=None, num_iter=10, dF=1.0, dF_tol=0.001, compute_vfe=True):
->>>>>>> 03846880
     """
     Update marginal posterior beliefs over hidden states using mean-field variational inference, via
     fixed point iteration. 
@@ -200,12 +189,9 @@
         Threshold value of the time derivative of the variational free energy (dF/dt), to be checked at 
         each iteration. If dF <= dF_tol, the iterations are halted pre-emptively and the final 
         marginal posterior belief(s) is(are) returned
-<<<<<<< HEAD
-=======
     compute_vfe: bool, default True
         Whether to compute the variational free energy at each iteration. If False, the function runs through 
         all variational iterations.
->>>>>>> 03846880
   
     Returns
     ----------
@@ -276,18 +262,6 @@
         """
 
         A_factor_list, A_modality_list = mb_dict['A_factor_list'], mb_dict['A_modality_list']
-<<<<<<< HEAD
-        joint_loglikelihood = np.zeros(tuple(num_states))
-        for m in range(n_modalities):
-            reshape_dims = n_factors*[1]
-            for _f_id in A_factor_list[m]:
-                reshape_dims[_f_id] = num_states[_f_id]
-
-            joint_loglikelihood += log_likelihood[m].reshape(reshape_dims) # add up all the log-likelihoods after reshaping them to the global common dimensions of all hidden state factors
-
-        curr_iter = 0
-        while curr_iter < num_iter and dF >= dF_tol:
-=======
 
         if compute_vfe:
             joint_loglikelihood = np.zeros(tuple(num_states))
@@ -306,7 +280,6 @@
         check_stop_condition = condition_check_both if compute_vfe else condition_check_just_numiter
 
         while check_stop_condition(curr_iter, dF):
->>>>>>> 03846880
             
             # vfe = 0 
 
@@ -336,14 +309,6 @@
             # calculate new free energy, leaving out the accuracy term
             # vfe += calc_free_energy(qs, prior, n_factors)
 
-<<<<<<< HEAD
-            vfe = calc_free_energy(qs, prior, n_factors, likelihood=joint_loglikelihood)
-
-            # print(f'VFE at iteration {curr_iter}: {vfe}\n')
-            # stopping condition - time derivative of free energy
-            dF = np.abs(prev_vfe - vfe)
-            prev_vfe = vfe
-=======
             if compute_vfe:
                 vfe = calc_free_energy(qs, prior, n_factors, likelihood=joint_loglikelihood)
 
@@ -351,7 +316,6 @@
                 # stopping condition - time derivative of free energy
                 dF = np.abs(prev_vfe - vfe)
                 prev_vfe = vfe
->>>>>>> 03846880
 
             curr_iter += 1
             
