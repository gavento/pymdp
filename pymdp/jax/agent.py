#!/usr/bin/env python
# -*- coding: utf-8 -*-

""" Agent Class implementation in Jax

__author__: Conor Heins, Dimitrije Markovic, Alexander Tschantz, Daphne Demekas, Brennan Klein

"""

import jax.numpy as jnp
import jax.tree_util as jtu
from jax import nn, vmap, random
from . import inference, control, learning, utils, maths
from equinox import Module, static_field, tree_at

from typing import Any, List, AnyStr, Optional

class Agent(Module):
    """ 
    The Agent class, the highest-level API that wraps together processes for action, perception, and learning under active inference.

    The basic usage is as follows:

    >>> my_agent = Agent(A = A, B = C, <more_params>)
    >>> observation = env.step(initial_action)
    >>> qs = my_agent.infer_states(observation)
    >>> q_pi, G = my_agent.infer_policies()
    >>> next_action = my_agent.sample_action()
    >>> next_observation = env.step(next_action)

    This represents one timestep of an active inference process. Wrapping this step in a loop with an ``Env()`` class that returns
    observations and takes actions as inputs, would entail a dynamic agent-environment interaction.
    """

    A: List
    B: List
    C: List 
    D: List
    E: jnp.ndarray
    # empirical_prior: List
    gamma: jnp.ndarray
    alpha: jnp.ndarray
    qs: Optional[List]
    q_pi: Optional[List]

    pA: List
    pB: List
    
    # static parameters not leaves of the PyTree
    A_dependencies: Optional[List] = static_field()
    B_dependencies: Optional[List] = static_field()
    num_iter: int = static_field()
    num_obs: List = static_field()
    num_modalities: int = static_field()
    num_states: List = static_field()
    num_factors: int = static_field()
    num_controls: List = static_field()
    control_fac_idx: Any = static_field()
    policy_len: int = static_field()
    policies: Any = static_field()
    use_utility: bool = static_field()
    use_states_info_gain: bool = static_field()
    use_param_info_gain: bool = static_field()
    action_selection: AnyStr = static_field() # determinstic or stochastic
    sampling_mode : AnyStr = static_field() # whether to sample from full posterior over policies ("full") or from marginal posterior over actions ("marginal")
    inference_algo: AnyStr = static_field() # fpi, vmp, mmp, ovf

    learn_A: bool = static_field()
    learn_B: bool = static_field()
    learn_C: bool = static_field()
    learn_D: bool = static_field()
    learn_E: bool = static_field()

    def __init__(
        self,
        A,
        B,
        C,
        D,
        E,
        pA,
        pB,
        A_dependencies=None,
        B_dependencies=None,
        qs=None,
        q_pi=None,
        policy_len=1,
        control_fac_idx=None,
        policies=None,
        gamma=16.0,
        alpha=16.0,
        use_utility=True,
        use_states_info_gain=True,
        use_param_info_gain=False,
        action_selection="deterministic",
        sampling_mode="marginal",
        inference_algo="fpi",
        num_iter=16,
        learn_A=True,
        learn_B=True,
        learn_C=False,
        learn_D=True,
        learn_E=False
    ):
        ### PyTree leaves

        self.A = A
        self.B = B
        self.C = C
        self.D = D
        # self.empirical_prior = D
        self.E = E
        self.pA = pA
        self.pB = pB
        self.qs = qs
        self.q_pi = q_pi

        element_size = lambda x: x.shape[1]
        self.num_factors = len(self.B)
        self.num_states = jtu.tree_map(element_size, self.B) 

        self.num_modalities = len(self.A)
        self.num_obs = jtu.tree_map(element_size, self.A)

        # Ensure consistency of A_dependencies with num_states and num_factors
        if A_dependencies is not None:
            self.A_dependencies = A_dependencies
        else:
            # assume full dependence of A matrices and state factors
            self.A_dependencies = [list(range(self.num_factors)) for _ in range(self.num_modalities)]
        
        for m in range(self.num_modalities):
            factor_dims = tuple([self.num_states[f] for f in self.A_dependencies[m]])
            assert self.A[m].shape[2:] == factor_dims, f"Please input an `A_dependencies` whose {m}-th indices correspond to the hidden state factors that line up with lagging dimensions of A[{m}]..." 
            if self.pA != None:
                assert self.pA[m].shape[2:] == factor_dims, f"Please input an `A_dependencies` whose {m}-th indices correspond to the hidden state factors that line up with lagging dimensions of pA[{m}]..." 
            assert max(self.A_dependencies[m]) <= (self.num_factors - 1), f"Check modality {m} of `A_dependencies` - must be consistent with `num_states` and `num_factors`..."
           
        # Ensure consistency of B_dependencies with num_states and num_factors
        if B_dependencies is not None:
            self.B_dependencies
        else:
            num_factors = len(B)
            self.B_dependencies = [[f] for f in range(self.num_factors)] # defaults to having all factors depend only on themselves

        for f in range(self.num_factors):
            factor_dims = tuple([self.num_states[f] for f in self.B_dependencies[f]])
            assert self.B[f].shape[2:-1] == factor_dims, f"Please input a `B_dependencies` whose {f}-th indices pick out the hidden state factors that line up with the all-but-final lagging dimensions of B[{f}]..." 
            if self.pB != None:
                assert self.pB[f].shape[2:-1] == factor_dims, f"Please input a `B_dependencies` whose {f}-th indices pick out the hidden state factors that line up with the all-but-final lagging dimensions of pB[{f}]..." 
            assert max(self.B_dependencies[f]) <= (self.num_factors - 1), f"Check factor {f} of `B_dependencies` - must be consistent with `num_states` and `num_factors`..."

        batch_dim = (self.A[0].shape[0],)

        self.gamma = jnp.broadcast_to(gamma, batch_dim) 
        self.alpha = jnp.broadcast_to(alpha, batch_dim) 

        ### Static parameters ###

        self.num_iter = num_iter

        self.inference_algo = inference_algo

        # policy parameters
        self.policy_len = policy_len
        self.action_selection = action_selection
        self.sampling_mode = sampling_mode
        self.use_utility = use_utility
        self.use_states_info_gain = use_states_info_gain
        self.use_param_info_gain = use_param_info_gain

        # learning parameters
        self.learn_A = learn_A
        self.learn_B = learn_B
        self.learn_C = learn_C
        self.learn_D = learn_D
        self.learn_E = learn_E

        """ Determine number of observation modalities and their respective dimensions """
        self.num_obs = [self.A[m].shape[1] for m in range(len(self.A))]
        self.num_modalities = len(self.num_obs)

        # If no `num_controls` are given, then this is inferred from the shapes of the input B matrices
        self.num_controls = [self.B[f].shape[-1] for f in range(self.num_factors)]

        # Users have the option to make only certain factors controllable.
        # default behaviour is to make all hidden state factors controllable
        # (i.e. self.num_states == self.num_controls)
        # Users have the option to make only certain factors controllable.
        # default behaviour is to make all hidden state factors controllable, i.e. `self.num_factors == len(self.num_controls)`
        if control_fac_idx == None:
            self.control_fac_idx = [f for f in range(self.num_factors) if self.num_controls[f] > 1]
        else:
            assert max(control_fac_idx) <= (self.num_factors - 1), "Check control_fac_idx - must be consistent with `num_states` and `num_factors`..."
            self.control_fac_idx = control_fac_idx

            for factor_idx in self.control_fac_idx:
                assert self.num_controls[factor_idx] > 1, "Control factor (and B matrix) dimensions are not consistent with user-given control_fac_idx"

        if policies is not None:
            self.policies = policies
        else:
            self._construct_policies()

    def _construct_policies(self):
        
        self.policies =  control.construct_policies(
            self.num_states, self.num_controls, self.policy_len, self.control_fac_idx
        )

    @vmap
    def learning(self, beliefs, outcomes, actions, **kwargs):

        if self.learn_A:
            o_vec_seq = jtu.tree_map(lambda o, dim: nn.one_hot(o, dim), outcomes, self.num_obs)
            qA = learning.update_obs_likelihood_dirichlet(self.pA, self.A, o_vec_seq, beliefs, self.A_dependencies, lr=1.)
            E_qA = jtu.tree_map(lambda x: maths.dirichlet_expected_value(x), qA)
        if self.learn_B:
            actions_seq = [actions[...,i] for i in range(actions.shape[-1])] # as many elements as there are control factors, where each element is a jnp.ndarray of shape (n_timesteps, )
            actions_onehot = jtu.tree_map(lambda a, dim: nn.one_hot(a, dim, axis=-1), actions_seq, self.num_controls)
            qB = learning.update_state_likelihood_dirichlet(self.pB, self.B, beliefs, actions_onehot, self.B_dependencies)
            E_qB = jtu.tree_map(lambda x: maths.dirichlet_expected_value(x), qB)
        # if self.learn_C:
        #     self.qC = learning.update_C(self.C, *args, **kwargs)
        #     self.C = jtu.tree_map(lambda x: maths.dirichlet_expected_value(x), self.qC)
        # if self.learn_D:
        #     self.qD = learning.update_D(self.D, *args, **kwargs)
        #     self.D = jtu.tree_map(lambda x: maths.dirichlet_expected_value(x), self.qD)
        # if self.learn_E:
        #     self.qE = learning.update_E(self.E, *args, **kwargs)
        #     self.E = maths.dirichlet_expected_value(self.qE)

        # do stuff
        # variables = ...
        # parameters = ...
        # varibles = {'A': jnp.ones(5)}

        agent = tree_at(lambda x: (x.A, x.pA, x.B, x.pB), self, (E_qA, qA, E_qB, qB))

        return agent
    
    @vmap
    def infer_states(self, observations, past_actions,  empirical_prior, qs_hist):
        """
        Update approximate posterior over hidden states by solving variational inference problem, given an observation.

        Parameters
        ----------
        observations: ``list`` or ``tuple`` of ints
            The observation input. Each entry ``observation[m]`` stores one-hot vectors representing the observations for modality ``m``.
        past_actions: ``list`` or ``tuple`` of ints
            The action input. Each entry ``past_actions[f]`` stores indices (or one-hots?) representing the actions for control factor ``f``.
        empirical_prior: ``list`` or ``tuple`` of ``jax.numpy.ndarray`` of dtype object
            Empirical prior beliefs over hidden states. Depending on the inference algorithm chosen, the resulting ``empirical_prior`` variable may be a matrix (or list of matrices) 
            of additional dimensions to encode extra conditioning variables like timepoint and policy.
        Returns
        ---------
        qs: ``numpy.ndarray`` of dtype object
            Posterior beliefs over hidden states. Depending on the inference algorithm chosen, the resulting ``qs`` variable will have additional sub-structure to reflect whether
            beliefs are additionally conditioned on timepoint and policy.
            For example, in case the ``self.inference_algo == 'MMP' `` indexing structure is policy->timepoint-->factor, so that 
            ``qs[p_idx][t_idx][f_idx]`` refers to beliefs about marginal factor ``f_idx`` expected under policy ``p_idx`` 
            at timepoint ``t_idx``.
        """

        o_vec = [nn.one_hot(o, self.num_obs[m]) for m, o in enumerate(observations)]
        output = inference.update_posterior_states(
            self.A,
            self.B,
            o_vec,
            past_actions,
            prior=empirical_prior,
            qs_hist=qs_hist,
            A_dependencies=self.A_dependencies,
            # B_dependencies=self.B_dependencies,
            num_iter=self.num_iter,
            method=self.inference_algo
        )

        # if ovf_smooth:
        #     output = inference.smoothing(output)

        return output

    @vmap
    def update_empirical_prior(self, action, qs):
        # return empirical_prior, and the history of posterior beliefs (filtering distributions) held about hidden states at times 1, 2 ... t

        qs_last = jtu.tree_map( lambda x: x[-1], qs)
        pred = control.compute_expected_state(qs_last, self.B, action, B_dependencies=self.B_dependencies)
        
        return (pred, qs)

    @vmap
    def infer_policies(self, qs: List):
        """
        Perform policy inference by optimizing a posterior (categorical) distribution over policies.
        This distribution is computed as the softmax of ``G * gamma + lnE`` where ``G`` is the negative expected
        free energy of policies, ``gamma`` is a policy precision and ``lnE`` is the (log) prior probability of policies.
        This function returns the posterior over policies as well as the negative expected free energy of each policy.

        Returns
        ----------
        q_pi: 1D ``numpy.ndarray``
            Posterior beliefs over policies, i.e. a vector containing one posterior probability per policy.
        G: 1D ``numpy.ndarray``
            Negative expected free energies of each policy, i.e. a vector containing one negative expected free energy per policy.
        """

        latest_belief = jtu.tree_map(lambda x: x[-1], qs) # only get the posterior belief held at the current timepoint
        q_pi, G = control.update_posterior_policies(
            self.policies,
            latest_belief, 
            self.A,
            self.B,
            self.C,
            self.pA,
            self.pB,
            A_dependencies=self.A_dependencies,
            B_dependencies=self.B_dependencies,
            gamma=self.gamma,
            use_utility=self.use_utility,
            use_states_info_gain=self.use_states_info_gain,
            use_param_info_gain=self.use_param_info_gain
        )

        return q_pi, G
    
    @vmap
    def action_probabilities(self, q_pi: jnp.ndarray):
        """
        Compute probabilities of discrete actions from the posterior over policies.

        Parameters
        ----------
        q_pi: 1D ``numpy.ndarray``
        Posterior beliefs over policies, i.e. a vector containing one posterior probability per policy.
        
        Returns
        ----------
        action: 2D ``jax.numpy.ndarray``
            Vector containing probabilities of possible actions for different factors
        """

        marginals = control.get_marginals(q_pi, self.policies, self.num_controls)

        # make all arrays same length (add 0 probability)
        lengths = jtu.tree_map(lambda x: len(x), marginals)
        max_length = max(lengths)
        marginals = jtu.tree_map(lambda x: jnp.pad(x, (0, max_length - len(x))), marginals)

        return jnp.stack(marginals, -2)

<<<<<<< HEAD

    def sample_action(self, key, q_pi: jnp.ndarray, actions: jnp.ndarray = None):
=======
    @vmap
    def sample_action(self, q_pi: jnp.ndarray, rng_key=None):
>>>>>>> c39f05fe
        """
        Sample or select a discrete action from the posterior over control states.
        
        Returns
        ----------
        action: 1D ``jax.numpy.ndarray``
            Vector containing the indices of the actions for each control factor
        action_probs: 2D ``jax.numpy.ndarray``
            Array of action probabilities
        """

<<<<<<< HEAD
        marginals = lambda x: control.get_marginals(x, self.policies, self.num_controls)
        action_probs = vmap(marginals)(q_pi)

        if actions is None:
            if self.action_selection == 'deterministic':
                selected_actions = jtu.tree_map(lambda x: jnp.argmax(x, -1), action_probs)
            elif self.action_selection == 'stochastic':
                selected_actions = jtu.tree_map( 
                    lambda x: random.categorical(key, alpha * log_stable(x)), action_probs
                )
            else:
                raise NotImplementedError
        else:
            selected_actions = action
=======
        if (rng_key is None) and (self.action_selection == "stochastic"):
            raise ValueError("Please provide a random number generator key to sample actions stochastically")

        if self.sampling_mode == "marginal":
            action = control.sample_action(q_pi, self.policies, self.num_controls, self.action_selection, self.alpha, rng_key=rng_key)
        elif self.sampling_mode == "full":
            action = control.sample_policy(q_pi, self.policies, self.num_controls, self.action_selection, self.alpha, rng_key=rng_key)
>>>>>>> c39f05fe

        return selected_actions, action_probs

    def sample_action_old(self, q_pi: jnp.ndarray, rng_key=None):
        """
        Sample or select a discrete action from the posterior over control states.
        
        Returns
        ----------
        action: 1D ``jax.numpy.ndarray``
            Vector containing the indices of the actions for each control factor
        """ 

        if (rng_key is None) and (self.action_selection == "stochastic"):
            raise ValueError("Please provide a random number generator key to sample actions stochastically")

        if self.sampling_mode == "marginal":
            sample_action = lambda x, alpha: control.sample_action(x, self.policies, self.num_controls, self.action_selection, alpha, rng_key=rng_key)
            action = vmap(sample_action)(q_pi, self.alpha)
        elif self.sampling_mode == "full":
            sample_policy = lambda x, alpha: control.sample_policy(x, self.policies, self.num_controls, self.action_selection, alpha, rng_key=rng_key)
            action = vmap(sample_policy)(q_pi, self.alpha)

        return action
    
    def _get_default_params(self):
        method = self.inference_algo
        default_params = None
        if method == "VANILLA":
            default_params = {"num_iter": 10, "dF": 1.0, "dF_tol": 0.001}
        elif method == "MMP":
            raise NotImplementedError("MMP is not implemented")
        elif method == "VMP":
            raise NotImplementedError("VMP is not implemented")
        elif method == "BP":
            raise NotImplementedError("BP is not implemented")
        elif method == "EP":
            raise NotImplementedError("EP is not implemented")
        elif method == "CV":
            raise NotImplementedError("CV is not implemented")

        return default_params<|MERGE_RESOLUTION|>--- conflicted
+++ resolved
@@ -138,9 +138,8 @@
            
         # Ensure consistency of B_dependencies with num_states and num_factors
         if B_dependencies is not None:
-            self.B_dependencies
+            self.B_dependencies = B_dependencies
         else:
-            num_factors = len(B)
             self.B_dependencies = [[f] for f in range(self.num_factors)] # defaults to having all factors depend only on themselves
 
         for f in range(self.num_factors):
@@ -351,13 +350,8 @@
 
         return jnp.stack(marginals, -2)
 
-<<<<<<< HEAD
-
-    def sample_action(self, key, q_pi: jnp.ndarray, actions: jnp.ndarray = None):
-=======
     @vmap
     def sample_action(self, q_pi: jnp.ndarray, rng_key=None):
->>>>>>> c39f05fe
         """
         Sample or select a discrete action from the posterior over control states.
         
@@ -369,22 +363,6 @@
             Array of action probabilities
         """
 
-<<<<<<< HEAD
-        marginals = lambda x: control.get_marginals(x, self.policies, self.num_controls)
-        action_probs = vmap(marginals)(q_pi)
-
-        if actions is None:
-            if self.action_selection == 'deterministic':
-                selected_actions = jtu.tree_map(lambda x: jnp.argmax(x, -1), action_probs)
-            elif self.action_selection == 'stochastic':
-                selected_actions = jtu.tree_map( 
-                    lambda x: random.categorical(key, alpha * log_stable(x)), action_probs
-                )
-            else:
-                raise NotImplementedError
-        else:
-            selected_actions = action
-=======
         if (rng_key is None) and (self.action_selection == "stochastic"):
             raise ValueError("Please provide a random number generator key to sample actions stochastically")
 
@@ -392,29 +370,6 @@
             action = control.sample_action(q_pi, self.policies, self.num_controls, self.action_selection, self.alpha, rng_key=rng_key)
         elif self.sampling_mode == "full":
             action = control.sample_policy(q_pi, self.policies, self.num_controls, self.action_selection, self.alpha, rng_key=rng_key)
->>>>>>> c39f05fe
-
-        return selected_actions, action_probs
-
-    def sample_action_old(self, q_pi: jnp.ndarray, rng_key=None):
-        """
-        Sample or select a discrete action from the posterior over control states.
-        
-        Returns
-        ----------
-        action: 1D ``jax.numpy.ndarray``
-            Vector containing the indices of the actions for each control factor
-        """ 
-
-        if (rng_key is None) and (self.action_selection == "stochastic"):
-            raise ValueError("Please provide a random number generator key to sample actions stochastically")
-
-        if self.sampling_mode == "marginal":
-            sample_action = lambda x, alpha: control.sample_action(x, self.policies, self.num_controls, self.action_selection, alpha, rng_key=rng_key)
-            action = vmap(sample_action)(q_pi, self.alpha)
-        elif self.sampling_mode == "full":
-            sample_policy = lambda x, alpha: control.sample_policy(x, self.policies, self.num_controls, self.action_selection, alpha, rng_key=rng_key)
-            action = vmap(sample_policy)(q_pi, self.alpha)
 
         return action
     
